--- conflicted
+++ resolved
@@ -28,20 +28,12 @@
 
 // editor implements Editor
 type editor struct {
-<<<<<<< HEAD
 	textarea          *textarea.Model
 	width             int
 	height            int
 	working           bool
 	history           *history.History // Persistent message history
 	navigatingHistory bool             // Whether we're navigating history
-=======
-	textarea *textarea.Model
-	resolver func(string) string
-	width    int
-	height   int
-	working  bool
->>>>>>> 6d28ce61
 }
 
 // New creates a new editor component
@@ -66,11 +58,7 @@
 
 	return &editor{
 		textarea: ta,
-<<<<<<< HEAD
 		history:  h,
-=======
-		resolver: resolver,
->>>>>>> 6d28ce61
 	}
 }
 
