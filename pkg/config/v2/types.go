package v2

import (
	"github.com/docker/cagent/pkg/config/types"
)

// Config represents the entire configuration file
type Config struct {
	Version  string                 `json:"version,omitempty"`
	Agents   map[string]AgentConfig `json:"agents,omitempty"`
	Models   map[string]ModelConfig `json:"models,omitempty"`
	Metadata Metadata               `json:"metadata,omitempty"`
	Workflow []WorkflowStep         `json:"workflow,omitempty"`
}

// AgentConfig represents a single agent configuration
type AgentConfig struct {
	Model              string            `json:"model,omitempty"`
	Description        string            `json:"description,omitempty"`
	Toolsets           []Toolset         `json:"toolsets,omitempty"`
	Instruction        string            `json:"instruction,omitempty"`
	SubAgents          []string          `json:"sub_agents,omitempty"`
	AddDate            bool              `json:"add_date,omitempty"`
	AddEnvironmentInfo bool              `json:"add_environment_info,omitempty"`
	CodeModeTools      bool              `json:"code_mode_tools,omitempty"`
	MaxIterations      int               `json:"max_iterations,omitempty"`
	NumHistoryItems    int               `json:"num_history_items,omitempty"`
	AddPromptFiles     []string          `json:"add_prompt_files,omitempty" yaml:"add_prompt_files,omitempty"`
	Commands           types.Commands    `json:"commands,omitempty"`
	StructuredOutput   *StructuredOutput `json:"structured_output,omitempty"`
}

// ModelConfig represents the configuration for a model
type ModelConfig struct {
	Provider          string  `json:"provider,omitempty"`
	Model             string  `json:"model,omitempty"`
	Temperature       float64 `json:"temperature,omitempty"`
	MaxTokens         int     `json:"max_tokens,omitempty"`
	TopP              float64 `json:"top_p,omitempty"`
	FrequencyPenalty  float64 `json:"frequency_penalty,omitempty"`
	PresencePenalty   float64 `json:"presence_penalty,omitempty"`
	BaseURL           string  `json:"base_url,omitempty"`
	ParallelToolCalls *bool   `json:"parallel_tool_calls,omitempty"`
	TokenKey          string  `json:"token_key,omitempty"`
	// ProviderOpts allows provider-specific options. Currently used for "dmr" provider only.
	ProviderOpts map[string]any `json:"provider_opts,omitempty"`
	TrackUsage   *bool          `json:"track_usage,omitempty"`
	// ThinkingBudget controls reasoning effort/budget:
	// - For OpenAI: accepts string levels "minimal", "low", "medium", "high"
	// - For Anthropic: accepts integer token budget (1024-32000)
	// - For other providers: may be ignored
	ThinkingBudget *ThinkingBudget `json:"thinking_budget,omitempty"`
}

type Metadata struct {
	Author  string `json:"author,omitempty"`
	License string `json:"license,omitempty"`
	Readme  string `json:"readme,omitempty"`
}

// Commands represents a set of named prompts for quick-starting conversations.
// It supports two YAML formats:
//
// commands:
//
//	df: "check disk space"
//	ls: "list files"
//
// or
//
// commands:
//   - df: "check disk space"
//   - ls: "list files"
// Commands YAML unmarshalling is implemented in pkg/config/types/commands.go

// ScriptShellToolConfig represents a custom shell tool configuration
type ScriptShellToolConfig struct {
	Cmd         string `json:"cmd"`
	Description string `json:"description"`

	// Args is directly passed as "properties" in the JSON schema
	Args map[string]any `json:"args,omitempty"`

	// Required is directly passed as "required" in the JSON schema
	Required []string `json:"required"`

	Env        map[string]string `json:"env,omitempty"`
	WorkingDir string            `json:"working_dir,omitempty"`
}

// PostEditConfig represents a post-edit command configuration
type PostEditConfig struct {
	Path string `json:"path"`
	Cmd  string `json:"cmd"`
}

// Toolset represents a tool configuration
type Toolset struct {
	Type        string   `json:"type,omitempty"`
	Tools       []string `json:"tools,omitempty"`
	Instruction string   `json:"instruction,omitempty"`

	// For the `mcp` tool
	Command string   `json:"command,omitempty"`
	Args    []string `json:"args,omitempty"`
	Ref     string   `json:"ref,omitempty"`
	Remote  Remote   `json:"remote,omitempty"`
	Config  any      `json:"config,omitempty"`

	// For `shell`, `script` or `mcp` tools
	Env map[string]string `json:"env,omitempty"`

	// For the `todo` tool
	Shared bool `json:"shared,omitempty"`

	// For the `memory` tool
	Path string `json:"path,omitempty"`

	// For the `script` tool
	Shell map[string]ScriptShellToolConfig `json:"shell,omitempty"`

	// For the `filesystem` tool - post-edit commands
	PostEdit []PostEditConfig `json:"post_edit,omitempty"`

	// For the `fetch` tool
	Timeout int `json:"timeout,omitempty"`
}

func (t *Toolset) UnmarshalYAML(unmarshal func(any) error) error {
	type alias Toolset
	var tmp alias
	if err := unmarshal(&tmp); err != nil {
		return err
	}
	*t = Toolset(tmp)
	return t.validate()
}

type Remote struct {
	URL           string            `json:"url"`
	TransportType string            `json:"transport_type,omitempty"`
	Headers       map[string]string `json:"headers,omitempty"`
}

// ThinkingBudget represents reasoning budget configuration.
// It accepts either a string effort level or an integer token budget:
// - String: "minimal", "low", "medium", "high" (for OpenAI)
// - Integer: token count (for Anthropic, range 1024-32768)
type ThinkingBudget struct {
	// Effort stores string-based reasoning effort levels
	Effort string `json:"effort,omitempty"`
	// Tokens stores integer-based token budgets
	Tokens int `json:"tokens,omitempty"`
}

func (t *ThinkingBudget) UnmarshalYAML(unmarshal func(any) error) error {
	// Try integer tokens first
	var n int
	if err := unmarshal(&n); err == nil {
		*t = ThinkingBudget{Tokens: n}
		return nil
	}

	// Try string level
	var s string
	if err := unmarshal(&s); err == nil {
		*t = ThinkingBudget{Effort: s}
		return nil
	}

	return nil
}

<<<<<<< HEAD
// WorkflowStep represents a step in a workflow
type WorkflowStep struct {
	Type  string   `json:"type"`            // "agent" or "parallel"
	Name  string   `json:"name,omitempty"`  // Name of the agent to run (for type "agent")
	Steps []string `json:"steps,omitempty"` // List of agent names to run in parallel (for type "parallel")
=======
// StructuredOutput defines a JSON schema for structured output
type StructuredOutput struct {
	// Name is the name of the response format
	Name string `json:"name"`
	// Description is optional description of the response format
	Description string `json:"description,omitempty"`
	// Schema is a JSON schema object defining the structure
	Schema map[string]any `json:"schema"`
	// Strict enables strict schema adherence (OpenAI only)
	Strict bool `json:"strict,omitempty"`
>>>>>>> fdbea33e
}<|MERGE_RESOLUTION|>--- conflicted
+++ resolved
@@ -171,13 +171,6 @@
 	return nil
 }
 
-<<<<<<< HEAD
-// WorkflowStep represents a step in a workflow
-type WorkflowStep struct {
-	Type  string   `json:"type"`            // "agent" or "parallel"
-	Name  string   `json:"name,omitempty"`  // Name of the agent to run (for type "agent")
-	Steps []string `json:"steps,omitempty"` // List of agent names to run in parallel (for type "parallel")
-=======
 // StructuredOutput defines a JSON schema for structured output
 type StructuredOutput struct {
 	// Name is the name of the response format
@@ -188,5 +181,11 @@
 	Schema map[string]any `json:"schema"`
 	// Strict enables strict schema adherence (OpenAI only)
 	Strict bool `json:"strict,omitempty"`
->>>>>>> fdbea33e
+}
+
+// WorkflowStep represents a step in a workflow
+type WorkflowStep struct {
+	Type  string   `json:"type"`            // "agent" or "parallel"
+	Name  string   `json:"name,omitempty"`  // Name of the agent to run (for type "agent")
+	Steps []string `json:"steps,omitempty"` // List of agent names to run in parallel (for type "parallel")
 }